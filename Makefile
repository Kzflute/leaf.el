--- conflicted
+++ resolved
@@ -1,10 +1,7 @@
 TOP       := $(dir $(lastword $(MAKEFILE_LIST)))
 
-<<<<<<< HEAD
-EMACS     := emacs
-=======
 EMACS     ?= emacs
->>>>>>> 84aa87fd
+
 LOAD_PATH := -L $(TOP)
 BATCH     := $(EMACS) -Q --batch $(LOAD_PATH)
 
@@ -21,20 +18,13 @@
 	-@$(BATCH) -f batch-byte-compile $<
 
 test:
-<<<<<<< HEAD
+	$(EMACS) --version
 	$(BATCH) --eval "(require 'ert)"; \
 	  if [ $$? -ne 0 ]; then \
 	    echo "emacs-noert"; \
 	    $(BATCH) -l leaf-tests-noert.el; \
 	  else \
 	    echo "emacs-ert"; \
-=======
-	$(EMACS) --version
-	$(BATCH) --eval "(require 'ert)"; \
-	  if [ $$? -ne 0 ]; then \
-	    $(BATCH) -l leaf-tests-noert.el; \
-	  else \
->>>>>>> 84aa87fd
 	    $(BATCH) -l leaf-tests.el -f ert-run-tests-batch-and-exit; \
 	  fi
 
